use super::*;

mod run;

mod list;
pub use list::*;

mod simulation;

mod dqn;
pub use dqn::DqnCommand;

mod convert;
pub use convert::Convert;

/// All CLI commands available in this binary.
#[derive(clap::Subcommand, Debug)]
pub enum Command {
    /// Run an experiment.
    #[command(alias = "r")]
    Run(Run),

    /// Solve a problem with custom optimizations.
    #[command(alias = "s")]
    Solve(Solve),

    /// Print the travel time matrix for a field-teams problem.
    #[command(alias = "tt")]
    TravelTimes(TravelTimes),

    /// Print the direct distance matrix for a field-teams problem.
    #[command(alias = "d")]
    Distances(Distances),

    /// Print the list of all possible optimizations.
    ListAllOpt,

    /// Load the solution and exit (check integrity).
    Load(Load),

<<<<<<< HEAD
    /// Subcommand for Deep Q-Learning
    #[command(subcommand)]
    Dqn(DqnCommand),
=======
    /// Convert a binary solution file to JSON.
    #[command(alias = "c")]
    Convert(Convert),
>>>>>>> e38142f0
}

#[derive(clap::Args, Debug)]
pub struct Run {
    /// Path to the experiment JSON file.
    path: PathBuf,
    /// Don't save solutions alongside results JSON file.
    #[arg(long, default_value_t = false)]
    no_save: bool,
    /// Don't simulate the restoration process.
    #[arg(long, default_value_t = false)]
    no_sim: bool,
}

#[derive(clap::Args, Debug)]
pub struct Solve {
    /// Path to the JSON file containing the problem.
    path: PathBuf,
    /// State indexer class.
    #[arg(short, long, default_value = "NaiveStateIndexer")]
    indexer: String,
    /// Action set class.
    #[arg(short, long, default_value = "NaiveActions")]
    action: String,
    /// Action applier class.
    #[arg(short, long, default_value = "NaiveActionApplier")]
    transition: String,
    /// Explorer class.
    #[arg(short, long, default_value = "NaiveExplorer")]
    explorer: String,
    /// Print the results as JSON (Hint: redirect stdout)
    #[arg(short, long, default_value_t = false)]
    json: bool,
}

#[derive(clap::Args, Debug)]
pub struct TravelTimes {
    /// Path to the JSON file containing the problem.
    path: PathBuf,
}

#[derive(clap::Args, Debug)]
pub struct Distances {
    /// Path to the JSON file containing the problem.
    path: PathBuf,
    /// Number of decimal places in output.
    #[arg(short, long, default_value_t = 3)]
    precision: usize,
}

#[derive(clap::Args, Debug)]
pub struct Load {
    /// Path to the binary file containing the solution.
    path: PathBuf,
}

impl Command {
    pub fn run(self) {
        match self {
            Command::Run(args) => args.run(),
            Command::Solve(args) => args.run(),
            Command::TravelTimes(args) => args.run(),
            Command::Distances(args) => args.run(),
            Command::ListAllOpt => list_all_opt(),
            Command::Load(args) => args.run(),
<<<<<<< HEAD
            Command::Dqn(sub) => sub.run(),
=======
            Command::Convert(args) => args.run(),
>>>>>>> e38142f0
        }
    }
}<|MERGE_RESOLUTION|>--- conflicted
+++ resolved
@@ -38,15 +38,13 @@
     /// Load the solution and exit (check integrity).
     Load(Load),
 
-<<<<<<< HEAD
+    /// Convert a binary solution file to JSON.
+    #[command(alias = "c")]
+    Convert(Convert),
+
     /// Subcommand for Deep Q-Learning
     #[command(subcommand)]
     Dqn(DqnCommand),
-=======
-    /// Convert a binary solution file to JSON.
-    #[command(alias = "c")]
-    Convert(Convert),
->>>>>>> e38142f0
 }
 
 #[derive(clap::Args, Debug)]
@@ -112,11 +110,8 @@
             Command::Distances(args) => args.run(),
             Command::ListAllOpt => list_all_opt(),
             Command::Load(args) => args.run(),
-<<<<<<< HEAD
+            Command::Convert(args) => args.run(),
             Command::Dqn(sub) => sub.run(),
-=======
-            Command::Convert(args) => args.run(),
->>>>>>> e38142f0
         }
     }
 }